--- conflicted
+++ resolved
@@ -114,17 +114,11 @@
         assert hasattr(hydrogentank.fs.unit, "control_volume")
         assert hasattr(hydrogentank.fs.unit, "previous_state")
         assert hasattr(hydrogentank.fs.unit, "material_balances")
-<<<<<<< HEAD
-        assert hasattr(hydrogentank.fs.unit, "energy_balance_equation")
-        assert hasattr(hydrogentank.fs.unit, "material_holdup_calculation")
-        assert hasattr(hydrogentank.fs.unit, "energy_holdup_integration")
-=======
         assert hasattr(hydrogentank.fs.unit, "energy_balances")
         assert hasattr(hydrogentank.fs.unit, "material_holdup_calculation")
         assert hasattr(hydrogentank.fs.unit, "material_holdup_integration")
         assert hasattr(hydrogentank.fs.unit, "energy_holdup_calculation")
         assert hasattr(hydrogentank.fs.unit, "energy_accumulation_equation")
->>>>>>> 976410c9
         assert isinstance(hydrogentank.fs.unit.tank_diameter, Var)
         assert isinstance(hydrogentank.fs.unit.tank_length, Var)
         assert isinstance(hydrogentank.fs.unit.heat_duty, Var)
